--- conflicted
+++ resolved
@@ -1,17 +1,11 @@
-<<<<<<< HEAD
 import { filter, pipe, tap } from 'wonka';
-import { Exchange } from '../types';
-=======
-import { filter, tap } from 'rxjs/operators';
 import { Exchange, OperationType } from '../types';
->>>>>>> cbaa7470
 
 /** A default exchange for debouncing GraphQL requests. */
 export const dedupeExchange: Exchange = ({ forward }) => {
   const inFlight = new Set<string>();
 
   return ops$ =>
-<<<<<<< HEAD
     pipe(
       forward(
         pipe(
@@ -20,14 +14,6 @@
             if (operationName !== 'query') {
               return true;
             }
-=======
-    forward(
-      ops$.pipe(
-        filter(({ operationName, key }) => {
-          if (operationName !== OperationType.Query) {
-            return true;
-          }
->>>>>>> cbaa7470
 
             const hasInFlightOp = inFlight.has(key);
 
