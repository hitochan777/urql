<<<<<<< HEAD
import { forEach, makeSubject, map, pipe, publish, Source, Subject } from 'wonka';
=======
import { Observable, Subject } from 'rxjs';
import { map } from 'rxjs/operators';
>>>>>>> cbaa7470
import {
  mutationOperation,
  mutationResponse,
  queryOperation,
  queryResponse,
  subscriptionOperation,
  subscriptionResponse,
} from '../test-utils';
import { Operation } from '../types';
import { afterMutation, cacheExchange } from './cache';

let response;
let exchangeArgs;
let forwardedOperations: Operation[];
let reboundOperations: Operation[];
let input: Subject<Operation>;
let subject: Subject<Operation>;

beforeEach(() => {
  response = queryResponse;
  forwardedOperations = [];
  reboundOperations = [];
  input = makeSubject<Operation>();

  // Collect all forwarded operations
  const forward = (s: Source<Operation>) => {
    return pipe(
      s,
      map(op => {
        forwardedOperations.push(op);
        return response;
      })
    );
  };

  // Collect all operations sent to the subject
  subject = makeSubject<Operation>();
  pipe(subject[0], forEach(op => reboundOperations.push(op)));

  exchangeArgs = { forward, subject };
});

it('forwards to next exchange when no cache is found', () => {
  const [ops$, next, complete] = input;
  const exchange = cacheExchange(exchangeArgs)(ops$);

  publish(exchange);
  next(queryOperation);
  complete();
  expect(forwardedOperations.length).toBe(1);
  expect(reboundOperations.length).toBe(0);
});

it('caches queries', () => {
  const [ops$, next, complete] = input;
  const exchange = cacheExchange(exchangeArgs)(ops$);

  publish(exchange);
  next(queryOperation);
  next(queryOperation);
  complete();
  expect(forwardedOperations.length).toBe(1);
  expect(reboundOperations.length).toBe(0);
});

it("doesn't cache mutations", () => {
  response = mutationResponse;
  const [ops$, next, complete] = input;
  const exchange = cacheExchange(exchangeArgs)(ops$);

  publish(exchange);
  next(mutationOperation);
  next(mutationOperation);
  complete();
  expect(forwardedOperations.length).toBe(2);
  expect(reboundOperations.length).toBe(0);
});

it('retriggers query operation when mutation occurs', () => {
  const typename = 'ExampleType';
  const resultCache = new Map([['test', queryResponse]]);
  const operationCache = { [typename]: new Set(['test']) };

  afterMutation(resultCache, operationCache, subject)({
    ...mutationResponse,
     data: {
      todos: [
        {
          id: 1,
          __typename: typename,
        },
      ],
    },
  });

  expect(reboundOperations.length).toBe(1);
});

it('forwards subscriptions', () => {
  response = subscriptionResponse;
  const [ops$, next, complete] = input;
  const exchange = cacheExchange(exchangeArgs)(ops$);

  publish(exchange);
  next(subscriptionOperation);
  next(subscriptionOperation);
  complete();
  expect(forwardedOperations.length).toBe(2);
  expect(reboundOperations.length).toBe(0);
});<|MERGE_RESOLUTION|>--- conflicted
+++ resolved
@@ -1,9 +1,5 @@
-<<<<<<< HEAD
 import { forEach, makeSubject, map, pipe, publish, Source, Subject } from 'wonka';
-=======
-import { Observable, Subject } from 'rxjs';
-import { map } from 'rxjs/operators';
->>>>>>> cbaa7470
+
 import {
   mutationOperation,
   mutationResponse,
@@ -12,6 +8,7 @@
   subscriptionOperation,
   subscriptionResponse,
 } from '../test-utils';
+
 import { Operation } from '../types';
 import { afterMutation, cacheExchange } from './cache';
 
